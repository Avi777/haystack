from typing import Any, Dict, Union, List, Optional
from uuid import uuid4

from sqlalchemy import create_engine, Column, Integer, String, DateTime, func, ForeignKey, Boolean
from sqlalchemy.ext.declarative import declarative_base
from sqlalchemy.orm import relationship, sessionmaker
from sqlalchemy.sql import case

from haystack.document_store.base import BaseDocumentStore
from haystack import Document, Label
from haystack.preprocessor.utils import eval_data_from_file

Base = declarative_base()  # type: Any


class ORMBase(Base):
    __abstract__ = True

    id = Column(String, default=lambda: str(uuid4()), primary_key=True)
    created = Column(DateTime, server_default=func.now())
    updated = Column(DateTime, server_default=func.now(), server_onupdate=func.now())


class DocumentORM(ORMBase):
    __tablename__ = "document"

    text = Column(String, nullable=False)
    index = Column(String, nullable=False)
    vector_id = Column(String, unique=True, nullable=True)

    # speeds up queries for get_documents_by_vector_ids() by having a single query that returns joined metadata
    meta = relationship("MetaORM", backref="Document", lazy="joined")
<<<<<<< HEAD

=======
>>>>>>> 8edeb844

class MetaORM(ORMBase):
    __tablename__ = "meta"

    name = Column(String, index=True)
    value = Column(String, index=True)
    document_id = Column(String, ForeignKey("document.id", ondelete="CASCADE"), nullable=False)

    documents = relationship(DocumentORM, backref="Meta")


class LabelORM(ORMBase):
    __tablename__ = "label"

    document_id = Column(String, ForeignKey("document.id", ondelete="CASCADE"), nullable=False)
    index = Column(String, nullable=False)
    no_answer = Column(Boolean, nullable=False)
    origin = Column(String, nullable=False)
    question = Column(String, nullable=False)
    is_correct_answer = Column(Boolean, nullable=False)
    is_correct_document = Column(Boolean, nullable=False)
    answer = Column(String, nullable=False)
    offset_start_in_doc = Column(Integer, nullable=False)
    model_id = Column(Integer, nullable=True)


class SQLDocumentStore(BaseDocumentStore):
    def __init__(self, url: str = "sqlite://", index="document"):
        engine = create_engine(url)
        ORMBase.metadata.create_all(engine)
        Session = sessionmaker(bind=engine)
        self.session = Session()
        self.index = index
        self.label_index = "label"

    def get_document_by_id(self, id: str, index: Optional[str] = None) -> Optional[Document]:
        documents = self.get_documents_by_id([id], index)
        document = documents[0] if documents else None
        return document

    def get_documents_by_id(self, ids: List[str], index: Optional[str] = None) -> List[Document]:
        index = index or self.index
        results = self.session.query(DocumentORM).filter(DocumentORM.id.in_(ids), DocumentORM.index == index).all()
        documents = [self._convert_sql_row_to_document(row) for row in results]

        return documents

    def get_documents_by_vector_ids(self, vector_ids: List[str], index: Optional[str] = None):
        index = index or self.index
        results = self.session.query(DocumentORM).filter(
            DocumentORM.vector_id.in_(vector_ids),
            DocumentORM.index == index
        ).all()
        sorted_results = sorted(results, key=lambda doc: vector_ids.index(doc.vector_id))  # type: ignore
        documents = [self._convert_sql_row_to_document(row) for row in sorted_results]
        return documents

    def get_all_documents(
        self, index: Optional[str] = None, filters: Optional[Dict[str, List[str]]] = None
    ) -> List[Document]:
        index = index or self.index
        query = self.session.query(DocumentORM).filter_by(index=index)

        if filters:
            query = query.join(MetaORM)
            for key, values in filters.items():
                query = query.filter(MetaORM.name == key, MetaORM.value.in_(values))

        documents = [self._convert_sql_row_to_document(row) for row in query.all()]
        return documents

    def get_all_labels(self, index=None, filters: Optional[dict] = None):
        index = index or self.label_index
        label_rows = self.session.query(LabelORM).filter_by(index=index).all()
        labels = [self._convert_sql_row_to_label(row) for row in label_rows]

        return labels

    def write_documents(self, documents: Union[List[dict], List[Document]], index: Optional[str] = None):
        """
        Indexes documents for later queries.

      :param documents: a list of Python dictionaries or a list of Haystack Document objects.
                          For documents as dictionaries, the format is {"text": "<the-actual-text>"}.
                          Optionally: Include meta data via {"text": "<the-actual-text>",
                          "meta":{"name": "<some-document-name>, "author": "somebody", ...}}
                          It can be used for filtering and is accessible in the responses of the Finder.
        :param index: add an optional index attribute to documents. It can be later used for filtering. For instance,
                      documents for evaluation can be indexed in a separate index than the documents for search.

        :return: None
        """

        # Make sure we comply to Document class format
        document_objects = [Document.from_dict(d) if isinstance(d, dict) else d for d in documents]
        index = index or self.index
        for doc in document_objects:
            meta_fields = doc.meta or {}
            vector_id = meta_fields.get("vector_id")
            meta_orms = [MetaORM(name=key, value=value) for key, value in meta_fields.items()]
            doc_orm = DocumentORM(id=doc.id, text=doc.text, vector_id=vector_id, meta=meta_orms, index=index)
            self.session.add(doc_orm)
        self.session.commit()

    def write_labels(self, labels, index=None):

        labels = [Label.from_dict(l) if isinstance(l, dict) else l for l in labels]
        index = index or self.label_index
        for label in labels:
            label_orm = LabelORM(
                document_id=label.document_id,
                no_answer=label.no_answer,
                origin=label.origin,
                question=label.question,
                is_correct_answer=label.is_correct_answer,
                is_correct_document=label.is_correct_document,
                answer=label.answer,
                offset_start_in_doc=label.offset_start_in_doc,
                model_id=label.model_id,
                index=index,
            )
            self.session.add(label_orm)
        self.session.commit()

    def update_vector_ids(self, vector_id_map: Dict[str, str], index: Optional[str] = None):
        """
        Update vector_ids for given document_ids.

        :param vector_id_map: dict containing mapping of document_id -> vector_id.
        :param index: filter documents by the optional index attribute for documents in database.
        """
        index = index or self.index
        self.session.query(DocumentORM).filter(
            DocumentORM.id.in_(vector_id_map),
            DocumentORM.index == index
        ).update({
            DocumentORM.vector_id: case(
                vector_id_map,
                value=DocumentORM.id,
            )
        }, synchronize_session=False)
        self.session.commit()

    def update_document_meta(self, id: str, meta: Dict[str, str]):
        self.session.query(MetaORM).filter_by(document_id=id).delete()
        meta_orms = [MetaORM(name=key, value=value, document_id=id) for key, value in meta.items()]
        for m in meta_orms:
            self.session.add(m)
        self.session.commit()

    def add_eval_data(self, filename: str, doc_index: str = "eval_document", label_index: str = "label"):
        """
        Adds a SQuAD-formatted file to the DocumentStore in order to be able to perform evaluation on it.

        :param filename: Name of the file containing evaluation data
        :type filename: str
        :param doc_index: Elasticsearch index where evaluation documents should be stored
        :type doc_index: str
        :param label_index: Elasticsearch index where labeled questions should be stored
        :type label_index: str
        """

        docs, labels = eval_data_from_file(filename)
        self.write_documents(docs, index=doc_index)
        self.write_labels(labels, index=label_index)

    def get_document_count(self, index=None) -> int:
        index = index or self.index
        return self.session.query(DocumentORM).filter_by(index=index).count()

    def get_label_count(self, index: Optional[str] = None) -> int:
        index = index or self.index
        return self.session.query(LabelORM).filter_by(index=index).count()

    def _convert_sql_row_to_document(self, row) -> Document:
        document = Document(
            id=row.id,
            text=row.text,
            meta={meta.name: meta.value for meta in row.meta}
        )
        if row.vector_id:
            document.meta["vector_id"] = row.vector_id  # type: ignore
        return document

    def _convert_sql_row_to_label(self, row) -> Label:
        label = Label(
            document_id=row.document_id,
            no_answer=row.no_answer,
            origin=row.origin,
            question=row.question,
            is_correct_answer=row.is_correct_answer,
            is_correct_document=row.is_correct_document,
            answer=row.answer,
            offset_start_in_doc=row.offset_start_in_doc,
            model_id=row.model_id,
        )
        return label

    def query_by_embedding(self,
                           query_emb: List[float],
                           filters: Optional[dict] = None,
                           top_k: int = 10,
                           index: Optional[str] = None) -> List[Document]:

        raise NotImplementedError("SQLDocumentStore is currently not supporting embedding queries. "
                                  "Change the query type (e.g. by choosing a different retriever) "
                                  "or change the DocumentStore (e.g. to ElasticsearchDocumentStore)")

    def delete_all_documents(self, index=None):
        """
        Delete all documents in a index.

        :param index: index name
        :return: None
        """

        index = index or self.index
        documents = self.session.query(DocumentORM).filter_by(index=index)
        documents.delete(synchronize_session=False)

    def _get_or_create(self, session, model, **kwargs):
        instance = session.query(model).filter_by(**kwargs).first()
        if instance:
            return instance
        else:
            instance = model(**kwargs)
            session.add(instance)
            session.commit()
            return instance<|MERGE_RESOLUTION|>--- conflicted
+++ resolved
@@ -30,10 +30,6 @@
 
     # speeds up queries for get_documents_by_vector_ids() by having a single query that returns joined metadata
     meta = relationship("MetaORM", backref="Document", lazy="joined")
-<<<<<<< HEAD
-
-=======
->>>>>>> 8edeb844
 
 class MetaORM(ORMBase):
     __tablename__ = "meta"
