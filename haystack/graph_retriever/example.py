import logging

import pandas as pd

from haystack.graph_retriever.kgqa import KGQARetriever, Text2SparqlRetriever
from haystack.graph_retriever.utils import eval_on_all_data
from haystack.knowledge_graph.graphdb import GraphDBKnowledgeGraph

logger = logging.getLogger(__name__)


def run_examples(kgqa_retriever: KGQARetriever, top_k_graph: int):
    result = kgqa_retriever.retrieve(question_text="What is the hair color of Hermione?", top_k=top_k_graph)
    result = kgqa_retriever.retrieve(question_text="Did Albus Dumbledore die?", top_k=top_k_graph)
    result = kgqa_retriever.retrieve(question_text="Who has Blond hair?", top_k=top_k_graph)
    result = kgqa_retriever.retrieve(question_text="Did Harry die?", top_k=top_k_graph)
    result = kgqa_retriever.retrieve(question_text="What is the patronus of Harry?", top_k=top_k_graph)


def run_experiments():
    for module in ["farm.utils", "farm.infer", "farm.modeling.prediction_head", "farm.data_handler.processor"]:
        module_logger = logging.getLogger(module)
        module_logger.setLevel(logging.ERROR)

    # settings
    kg = GraphDBKnowledgeGraph(host="34.255.232.122", username="admin", password="xxx")
<<<<<<< HEAD
    kg.index = "hp-test"
    input_df = pd.read_csv("../../data/harry/2021 03 11 Questions Apple Hackathon - original.csv").sample(n=20)

    kgqa_retriever = Text2SparqlRetriever(knowledge_graph=kg, model_name_or_path="../../models/kgqa/hp_v3.2")
    # kgqa_retriever = KGQARetriever(knowledge_graph=kg,
    #                                query_ranker_path="saved_models/lcquad_text_pair_classification_with_entity_labels_v2",
    #                                alias_to_entity_and_prob_path="alias_to_entity_and_prob.json",
    #                                token_and_relation_to_tfidf_path="token_and_relation_to_tfidf.json")
    top_k_graph = 1
=======
    input_df = pd.read_csv("../../data/harry/2021 03 11 Questions Hackathon - streamlit_feedback.csv")
    #input_df = pd.read_csv("../../data/harry/test.csv")

    kgqa_retriever = Text2SparqlRetriever(knowledge_graph=kg, model_name_or_path="../../models/kgqa/hp_v3.2")
    top_k_graph = 10
>>>>>>> 76a8c27b

    results = eval_on_all_data(kgqa_retriever, top_k_graph=top_k_graph, input_df=input_df)
    results.to_csv("../../data/harry/t2spqrql_preds.csv",index=False)

    #
    # top_k_graph = 1
    # results = eval_on_all_data(kgqa_retriever, top_k_graph=top_k_graph, input_df=input_df)
    # results.to_csv("../../data/harry/modular_preds.csv",index=False)



if __name__ == "__main__":
    run_experiments()<|MERGE_RESOLUTION|>--- conflicted
+++ resolved
@@ -24,26 +24,19 @@
 
     # settings
     kg = GraphDBKnowledgeGraph(host="34.255.232.122", username="admin", password="xxx")
-<<<<<<< HEAD
     kg.index = "hp-test"
-    input_df = pd.read_csv("../../data/harry/2021 03 11 Questions Apple Hackathon - original.csv").sample(n=20)
+    input_df = pd.read_csv("../../data/harry/2021 03 11 Questions Hackathon - streamlit_feedback.csv")
+    #input_df = pd.read_csv("../../data/harry/test.csv")
 
     kgqa_retriever = Text2SparqlRetriever(knowledge_graph=kg, model_name_or_path="../../models/kgqa/hp_v3.2")
     # kgqa_retriever = KGQARetriever(knowledge_graph=kg,
     #                                query_ranker_path="saved_models/lcquad_text_pair_classification_with_entity_labels_v2",
     #                                alias_to_entity_and_prob_path="alias_to_entity_and_prob.json",
     #                                token_and_relation_to_tfidf_path="token_and_relation_to_tfidf.json")
-    top_k_graph = 1
-=======
-    input_df = pd.read_csv("../../data/harry/2021 03 11 Questions Hackathon - streamlit_feedback.csv")
-    #input_df = pd.read_csv("../../data/harry/test.csv")
-
-    kgqa_retriever = Text2SparqlRetriever(knowledge_graph=kg, model_name_or_path="../../models/kgqa/hp_v3.2")
     top_k_graph = 10
->>>>>>> 76a8c27b
 
     results = eval_on_all_data(kgqa_retriever, top_k_graph=top_k_graph, input_df=input_df)
-    results.to_csv("../../data/harry/t2spqrql_preds.csv",index=False)
+    results.to_csv("../../data/harry/t2spqrql_preds.csv", index=False)
 
     #
     # top_k_graph = 1
